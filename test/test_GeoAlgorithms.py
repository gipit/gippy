--- conflicted
+++ resolved
@@ -25,7 +25,6 @@
         geoimg = get_test_image().select(['red', 'green', 'blue', 'nir'])
         panimg = get_test_image(bands=['pan'])
         fout = 'test-pansharpen.tif'
-<<<<<<< HEAD
         imgout = alg.pansharp_brovey(geoimg, panimg, filename=fout)
         self.assertAlmostEqual(imgout.resolution().x(), panimg.resolution().x(), places=1)
         self.assertAlmostEqual(imgout.resolution().y(), panimg.resolution().y(), places=1)
@@ -36,7 +35,4 @@
         self.assertEqual(imgout.nbands(), 3)
         self.assertAlmostEqual(imgout.resolution().x(), panimg.resolution().x(), places=1)
         self.assertAlmostEqual(imgout.resolution().y(), panimg.resolution().y(), places=1)
-        #os.remove(fout)
-=======
-        imgout = alg.pansharp_brovey(geoimg, panimg, filename=fout)
->>>>>>> abdd5e0a
+        os.remove(fout)